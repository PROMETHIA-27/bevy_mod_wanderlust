use crate::controller::*;

/// How strong is the gravity for this controller.
#[derive(Component, Reflect)]
#[reflect(Component, Default)]
pub struct Gravity {
    /// Acceleration in the `up_vector` direction due to gravity.
<<<<<<< HEAD
    /// 
    /// The default is `-9.817`, but for most games it is recommended to
    /// use a higher acceleration. The reasoning being that normal/reality-based 
    /// gravity tends to feel floaty.
    pub acceleration: f32,
    /// Direction we should float up from.
    /// 
=======
    ///
    /// The default is `-9.817`, but for most games it is recommended to
    /// use a higher acceleration. The reasoning being that normal/reality-based
    /// gravity tends to feel floaty.
    pub acceleration: f32,
    /// Direction we should float up from.
    ///
>>>>>>> 5368ddb4
    /// The default is `Vec3::Y`.
    pub up_vector: Vec3,
}

impl Default for Gravity {
    fn default() -> Self {
        Gravity {
            acceleration: -9.817,
            up_vector: Vec3::Y,
        }
    }
}

/// Calculated gravity force.
#[derive(Component, Default, Reflect)]
#[reflect(Component, Default)]
pub struct GravityForce {
    /// Linear gravitational force.
    pub linear: Vec3,
}

/// Calculate gravity force.
<<<<<<< HEAD
pub fn gravity_force(
    mut query: Query<(&mut GravityForce, &Gravity, &ControllerMass)>,
) {
=======
pub fn gravity_force(mut query: Query<(&mut GravityForce, &Gravity, &ControllerMass)>) {
>>>>>>> 5368ddb4
    for (mut force, gravity, mass) in &mut query {
        force.linear = gravity.up_vector * mass.mass * gravity.acceleration;
    }
}<|MERGE_RESOLUTION|>--- conflicted
+++ resolved
@@ -5,15 +5,6 @@
 #[reflect(Component, Default)]
 pub struct Gravity {
     /// Acceleration in the `up_vector` direction due to gravity.
-<<<<<<< HEAD
-    /// 
-    /// The default is `-9.817`, but for most games it is recommended to
-    /// use a higher acceleration. The reasoning being that normal/reality-based 
-    /// gravity tends to feel floaty.
-    pub acceleration: f32,
-    /// Direction we should float up from.
-    /// 
-=======
     ///
     /// The default is `-9.817`, but for most games it is recommended to
     /// use a higher acceleration. The reasoning being that normal/reality-based
@@ -21,7 +12,6 @@
     pub acceleration: f32,
     /// Direction we should float up from.
     ///
->>>>>>> 5368ddb4
     /// The default is `Vec3::Y`.
     pub up_vector: Vec3,
 }
@@ -44,13 +34,9 @@
 }
 
 /// Calculate gravity force.
-<<<<<<< HEAD
 pub fn gravity_force(
     mut query: Query<(&mut GravityForce, &Gravity, &ControllerMass)>,
 ) {
-=======
-pub fn gravity_force(mut query: Query<(&mut GravityForce, &Gravity, &ControllerMass)>) {
->>>>>>> 5368ddb4
     for (mut force, gravity, mass) in &mut query {
         force.linear = gravity.up_vector * mass.mass * gravity.acceleration;
     }
